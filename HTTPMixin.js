--- conflicted
+++ resolved
@@ -223,11 +223,7 @@
       uploadMiddleware = function( req, res, next ){
         upload( req, res, function( err ){
           if( err ) return self.uploadErrorProcessor( err, next );
-<<<<<<< HEAD
-
-=======
-          
->>>>>>> a693dc1a
+
           next( null );
         });
       }
